--- conflicted
+++ resolved
@@ -366,17 +366,10 @@
                     self.log.info('Marked zombie job %s as failed', ti)
                     Stats.incr(
                         'zombies_killed',
-<<<<<<< HEAD
-                        tags={
-                            'task_id': ti.task_id,
-                            'dag_id': ti.dag_id,
-                        },
-=======
                         tags=[
                             'task_id:%s' % ti.task_id,
                             'dag_id:%s' % ti.dag_id,
                         ],
->>>>>>> 28938ae2
                     )
         session.commit()
 
@@ -1330,17 +1323,10 @@
         if not ignore_all_deps and not ignore_ti_state and self.state == State.SUCCESS:
             Stats.incr(
                 'previously_succeeded',
-<<<<<<< HEAD
-                tags={
-                    'task_id': self.task_id,
-                    'dag_id': self.dag_id,
-                },
-=======
                 tags=[
                     'task_id:%s' % self.task_id,
                     'dag_id:%s' % self.dag_id,
                 ],
->>>>>>> 28938ae2
             )
 
         queue_dep_context = DepContext(
@@ -1514,20 +1500,6 @@
 
                 Stats.incr(
                     'operator_successes_{}'.format(self.task.__class__.__name__),
-<<<<<<< HEAD
-                    tags={
-                        'task_id': self.task_id,
-                        'dag_id': self.dag_id,
-                    }
-                )
-                Stats.incr(
-                    'ti_successes',
-                    tags={
-                        'task_id': self.task_id,
-                        'dag_id': self.dag_id,
-                        'operator': self.task.__class__.__name__,
-                    }
-=======
                     tags=[
                         'task_id:%s' % self.task_id,
                         'dag_id:%s' % self.dag_id,
@@ -1540,7 +1512,6 @@
                         'dag_id:%s' % self.dag_id,
                         'operator:%s' % self.task.__class__.__name__,
                     ],
->>>>>>> 28938ae2
                 )
             self.refresh_from_db(lock_for_update=True)
             self.state = State.SUCCESS
@@ -1626,20 +1597,6 @@
         self.set_duration()
         Stats.incr(
             'operator_failures_{}'.format(task.__class__.__name__),
-<<<<<<< HEAD
-            tags={
-                'task_id': self.task_id,
-                'dag_id': self.dag_id,
-            },
-        )
-        Stats.incr(
-            'ti_failures',
-            tags={
-                'task_id': self.task_id,
-                'dag_id': self.dag_id,
-                'operator': task.__class__.__name__
-            }
-=======
             tags=[
                 'task_id:%s' % self.task_id,
                 'dag_id:%s' % self.dag_id,
@@ -1652,7 +1609,6 @@
                 'dag_id:%s' % self.dag_id,
                 'operator:%s' % task.__class__.__name__
             ],
->>>>>>> 28938ae2
         )
         if not test_mode:
             session.add(Log(State.FAILED, self))
