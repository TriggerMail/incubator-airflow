--- conflicted
+++ resolved
@@ -334,14 +334,4 @@
             logging.error('something horrible has happenend')
             raise
         finally:
-<<<<<<< HEAD
             logging.info("Completed execute")
-
-    def on_kill(self):
-        logging.warning('Task killed')
-
-    def post_execute(self, context, result=None):
-        logging.warning('Task post execute')
-=======
-            logging.info("Completed execute")
->>>>>>> 3e5414f2
