--- conflicted
+++ resolved
@@ -180,17 +180,10 @@
             self.log.debug('[heartbeat]')
 
     def run(self):
-<<<<<<< HEAD
-        tags = {
-            'hostname': self.hostname,
-            'executor': self.executor_class,
-        }
-=======
         tags = [
             'hostname:%s' % self.hostname,
             'executor:%s' % self.executor_class,
         ]
->>>>>>> 28938ae2
         Stats.incr(self.__class__.__name__.lower() + '_start', 1, 1, tags=tags)
         # Adding an entry in the DB
         with create_session() as session:
@@ -2533,17 +2526,10 @@
                 except OperationalError:
                     Stats.incr(
                         'local_task_job_heartbeat_failure',
-<<<<<<< HEAD
-                        tags={
-                            'task_id': self.task_instance.task_id,
-                            'dag_id': self.task_instance.dag_id,
-                        },
-=======
                         tags=[
                             'task_id:%s' % self.task_instance.task_id,
                             'dag_id:%s' % self.task_instance.dag_id,
                         ],
->>>>>>> 28938ae2
                     )
                     self.log.exception(
                         "Exception while trying to heartbeat! Sleeping for %s seconds",
@@ -2557,17 +2543,10 @@
                 if time_since_last_heartbeat > heartbeat_time_limit:
                     Stats.incr(
                         'local_task_job_prolonged_heartbeat_failure',
-<<<<<<< HEAD
-                        tags={
-                            'task_id': self.task_instance.task_id,
-                            'dag_id': self.task_instance.dag_id,
-                        }
-=======
                         tags=[
                             'task_id:%s' % self.task_instance.task_id,
                             'dag_id:%s' % self.task_instance.dag_id,
                         ],
->>>>>>> 28938ae2
                     )
                     self.log.error("Heartbeat time limited exceeded!")
                     raise AirflowException("Time since last heartbeat({:.2f}s) "
